# Use stages to define stages that contain groups of jobs. Use stage in a job
# to configure the job to run in a specific stage.
stages:
  - test
<<<<<<< HEAD
  - docs
=======
  - publish
>>>>>>> 8b78617c

# Global default environment variables set for all jobs unless overridden by
# job-specific configuration.
variables:
  # Make sure output supports UTF-8
  LC_ALL: "C.UTF-8"
  LANG: "C.UTF-8"

# Global default parameters set for all jobs unless overridden by job-specific
# configuration.
default:
  image: python:3.8
  interruptible: true
  tags:
    - kitware

###############################################################################
# Run Conditions
#
# In the future, this could be broken out into a separate file that we
# `include` here.
#
# REMINDER: The "." prefix causes the "job" to be hidden (does not get run),
# but can still be used for inheritance.
# 
# Run rules to activate at the major junction points: merge requests, tag
# pipelines and branch pipelines for main.
.run_automatically:
  rules:
    # If changes are make to an active merge request.
    - if: $CI_PIPELINE_SOURCE == "merge_request_event"
      when: on_success
    # If changes are pushed for a tag.
    - if: $CI_COMMIT_TAG
      when: on_success
    # If changes are pushed to the default branch.
    - if: $CI_COMMIT_BRANCH == $CI_DEFAULT_BRANCH
      when: on_success
    - when: never  # explicit fail-exclude terminal condition.

# Run rule to trigger on a tag push/update that matches our expected release
# versioning pattern.
.run_on_upstream_version_tag:
  rules:
    # If changes are pushed for a tag and the tag matching the release version
    # pattern. Also checking that the repository is the official upstream
    # source.
    - if: $CI_COMMIT_TAG =~ /^v\d+(\.\d+)*$/ && $CI_SERVER_HOST == "gitlab.jatic.net" && $CI_PROJECT_NAMESPACE == "jatic/kitware"
      when: on_success
    - when: never  # explicit fail-exclude terminal condition.

###############################################################################
# Jobs -- Testing
#
# In the future, `.`-prefixed templates could be broken out into a separate
# file that we `include` here.
#
# REMINDER: The "." prefix causes the "job" to be hidden (does not get run),
# but can still be used for inheritance.

# For internal git dependencies
.setup_ci_git: &setup_ci_git
  - git config --global url."https://gitlab-ci-token:${CI_JOB_TOKEN}@gitlab.jatic.net".insteadof "ssh://git@gitlab.jatic.net"
  - git config --global url."https://gitlab-ci-token:${CI_JOB_TOKEN}@gitlab.jatic.net/".insteadOf "git@gitlab.jatic.net:"

.setup_poetry:
  variables:
    # Change pip's cache directory to be inside the project directory since we
    # can only cache local items. Same for poetry cache
    PIP_CACHE_DIR: "$CI_PROJECT_DIR/.cache/pip"
  cache:
    # We are only caching the pip cache, NOT THE VENV. Caches should be
    # python version agnostic.
    - key: py-package-cache
      paths:
        - $PIP_CACHE_DIR
  before_script:
    - export PATH=${HOME}/.local/bin:${PATH}
    # Will make use of .cache/pip
    - pip install --user -U poetry
    - command -v python
    - python --version
    - command -v pip
    - pip --version
    - command -v poetry
    - poetry -V
    - poetry config --local virtualenvs.in-project true
    - *setup_ci_git

.poetry_install:
  extends:
    - .setup_poetry
  variables:
    # Change poetry's cache directory to be inside the project directory since
    # we can only cache local items. Same for poetry cache
    POETRY_CACHE_DIR: "$CI_PROJECT_DIR/.cache/poetry"
  cache:
    # We are only caching the poetry cache, NOT THE VENV. Caches should be
    # python version agnostic.
    - !reference [.setup_poetry, cache]
    - key: py-poetry-cache
      paths:
        - $POETRY_CACHE_DIR
  before_script:
    - !reference [.setup_poetry, before_script]
    # Will make use of .cache/poetry
    - poetry install --sync

.test_preamble:
  extends:
    - .run_automatically
  stage: test
  # Note: usage of default image/interruptable/tags

.test_defaults:
  extends:
    - .test_preamble
    - .poetry_install

test-docs-build:
  extends: .test_defaults
  script:
    - cd docs
    - poetry run make html
  artifacts:
    paths:
    - docs/_build/html/

test-py-lint:
  extends: .test_defaults
  script:
    - poetry run flake8

# # Job to ensure the provided example script still runs
# NOTE: this version of tests was to confirm the original pybsm_example.py
# functioned properly, just as a dummy placeholder for unit testing. Until
# we've updated this and/or the unit tests, we're using the notebook below.
# test-pytest:
#   extends: .test_defaults
#   parallel:
#     matrix:
#       - PY_VERSION: [ "3.8", "3.9", "3.10", "3.10" ]
#   image: python:${PY_VERSION}
#   script:
#     - poetry run pip uninstall -qy opencv-python opencv-python-headless
#     - poetry run pip install -q opencv-python-headless
#     - poetry run python examples/pybsm_example.py
#     - ls examples/fig_2.png
#     - ls examples/fig_4a.png
#     - ls examples/fig_5a.png
#     - ls examples/fig_showcase.png

# Job to test-run the example jupyter notebooks
#
# This job has a parallel matrix to parameterize different working-directories
# and notebooks within to run. Each parallel instance of this job should only
# run a single notebook. !reference:
#
# See GitLab docs for parallel-matrix functionality:
#   https://docs.gitlab.com/ee/ci/yaml/#parallelmatrix
#
# The parallel-matrix list may have multiple items, and each entry should have
# a pair of keys: "NOTEBOOK_DIR" and "NOTEBOOK_FILE". (Given the documentation
# for the parallel-matrix functionality, combinatorics are only applied within
# an item, not across items.)
# * "NOTEBOOK_DIR" should be a single string that notes the directory in which
#   notebook files should be run in (basically the working directory, generally
#   the directory the notebook lives in). This path should be relative to the
#   root of the repository.
# * "NOTEBOOK_FILE" should be a list of strings that denote the notebook files
#   to be run. These paths path should be relative to the "NOTEBOOK_DIR". Files
#   in this list will be combinatorially combined with the path provided in
#   the associated "NOTEBOOK_DIR" to create a job parameterization instance.
test-notebooks:
  extends: .test_defaults
  variables:
    TORCH_HOME: "${CI_PROJECT_DIR}/.cache/torch"
  tags:
    - kitware
  # Merge inherited caches
  cache:
    - !reference [.test_defaults, cache]
    - key: dummy-cache
      paths:
        - ${TORCH_HOME}
  # Specifying the various notebooks that we want to be tested. Each invocation
  # of this job should try to execute only one notebook via papermill.
  parallel:
    matrix:
<<<<<<< HEAD
      # Sequences combinatorically combine within a list entry
      - NOTEBOOK_DIR: "examples"
        NOTEBOOK_FILE: [
          "pybsm_visualization.ipynb"
        ]
  # Using default container image defined above
  script:
    - cd "${NOTEBOOK_DIR}"
    - poetry run papermill
        --progress-bar -k python3 --stdout-file - --stderr-file -
        "${NOTEBOOK_FILE}" /dev/null

pages:
  stage: docs
  needs:
    - job: test-docs-build
      artifacts: true
  script:
    - mv docs/_build/html/ public/
  artifacts:
    paths:
    - public
  rules:
    # Only run this rule if on main branch
    - if: $CI_COMMIT_BRANCH == $CI_DEFAULT_BRANCH
=======
      - PY_VERSION: [ "3.8", "3.9", "3.10", "3.11" ]
  image: python:${PY_VERSION}
  script:
    - poetry run pip uninstall -qy opencv-python opencv-python-headless
    - poetry run pip install -q opencv-python-headless
    - poetry run python examples/pybsm_example.py
    - ls examples/fig_2.png
    - ls examples/fig_4a.png
    - ls examples/fig_5a.png
    - ls examples/fig_showcase.png

###############################################################################
# Jobs -- Publishing
#
# Jobs related to automation around publishing our package.before_script:
#

# When a tag is created matching the release pattern, build and publish our
# package to PYPI.
publish-on-tag:
  extends:
    - .run_on_upstream_version_tag
    - .setup_poetry
  # Note: using of default image/interruptable/tags
  stage: publish
  script:
    # Ensure there is alignment with the tag reference and the reported
    # version of the package
    - |
      PACKAGE_VERSION="v$(poetry version -s)"
      if [[ "${CI_COMMIT_TAG}" != "${PACKAGE_VERSION}" ]]
      then
        echo "ERROR: Git tag reference and package version are NOT synonymous."
        echo "       Package version: ${PACKAGE_VERSION}"
        echo "       Git ref name   : ${CI_COMMIT_TAG}"
        exit 1
      fi
    # Ensure that we have token
    - |
      if [[ -z "${PYPI_PUBLISH_TOKEN}" ]]
      then
        echo "ERROR: Expected PYPI token variable was blank."
        echo "       Did you forget to set the appropriate PYPI_PUBLISH_TOKEN secret?"
        exit 1
      fi
    # Actually publish
    - |
      export POETRY_PYPI_TOKEN_PYPI="${PYPI_PUBLISH_TOKEN}"
      poetry publish --build
>>>>>>> 8b78617c
<|MERGE_RESOLUTION|>--- conflicted
+++ resolved
@@ -2,11 +2,8 @@
 # to configure the job to run in a specific stage.
 stages:
   - test
-<<<<<<< HEAD
   - docs
-=======
   - publish
->>>>>>> 8b78617c
 
 # Global default environment variables set for all jobs unless overridden by
 # job-specific configuration.
@@ -148,7 +145,7 @@
 #   extends: .test_defaults
 #   parallel:
 #     matrix:
-#       - PY_VERSION: [ "3.8", "3.9", "3.10", "3.10" ]
+#       - PY_VERSION: [ "3.8", "3.9", "3.10", "3.11" ]
 #   image: python:${PY_VERSION}
 #   script:
 #     - poetry run pip uninstall -qy opencv-python opencv-python-headless
@@ -182,10 +179,9 @@
 #   the associated "NOTEBOOK_DIR" to create a job parameterization instance.
 test-notebooks:
   extends: .test_defaults
+  # Note: using of default image/interruptable/tags
   variables:
     TORCH_HOME: "${CI_PROJECT_DIR}/.cache/torch"
-  tags:
-    - kitware
   # Merge inherited caches
   cache:
     - !reference [.test_defaults, cache]
@@ -196,7 +192,6 @@
   # of this job should try to execute only one notebook via papermill.
   parallel:
     matrix:
-<<<<<<< HEAD
       # Sequences combinatorically combine within a list entry
       - NOTEBOOK_DIR: "examples"
         NOTEBOOK_FILE: [
@@ -222,17 +217,6 @@
   rules:
     # Only run this rule if on main branch
     - if: $CI_COMMIT_BRANCH == $CI_DEFAULT_BRANCH
-=======
-      - PY_VERSION: [ "3.8", "3.9", "3.10", "3.11" ]
-  image: python:${PY_VERSION}
-  script:
-    - poetry run pip uninstall -qy opencv-python opencv-python-headless
-    - poetry run pip install -q opencv-python-headless
-    - poetry run python examples/pybsm_example.py
-    - ls examples/fig_2.png
-    - ls examples/fig_4a.png
-    - ls examples/fig_5a.png
-    - ls examples/fig_showcase.png
 
 ###############################################################################
 # Jobs -- Publishing
@@ -271,5 +255,4 @@
     # Actually publish
     - |
       export POETRY_PYPI_TOKEN_PYPI="${PYPI_PUBLISH_TOKEN}"
-      poetry publish --build
->>>>>>> 8b78617c
+      poetry publish --build